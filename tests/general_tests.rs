--- conflicted
+++ resolved
@@ -12,7 +12,6 @@
     use goban::rules::{EndGame, GobanSizes, Move, Player};
     use rand::seq::SliceRandom;
     use std::collections::HashSet;
-    use std::fs::read_dir;
 
     #[test]
     fn goban() {
@@ -64,7 +63,7 @@
 
     #[test]
     fn some_plays() {
-        let mut g = Game::new(GobanSizes::Nineteen, Rule::Japanese);
+        let mut g = Game::new(GobanSizes::Nineteen, Rule::Chinese);
         let mut i = 300;
         while !g.is_over() && i != 0 {
             g.play(
@@ -406,25 +405,18 @@
         let mut g = Game::new(GobanSizes::Nineteen, Rule::Chinese);
         let inv_coord: Vec<usize> = (0..19).rev().collect();
         g.put_handicap(&handicap);
-        g.display_goban();
         for m in moves_sgf {
             let to_play = match m {
                 Play(x, y) => {
                     println!("({},{})", x, y);
                     println!("({},{})", inv_coord[x], y);
-                    println!("({},{})", inv_coord[x] + 1, y + 1);
-                    println!("prisoners : {:?}", g.prisoners());
                     Play(inv_coord[x], y)
                 }
                 m => m
             };
             g.play_with_verifications(to_play).unwrap();
-<<<<<<< HEAD
-            g.display_goban();
-=======
             println!("prisoners: {:?}", g.prisoners());
             g.display_goban()
->>>>>>> 4274920a
         }
         assert!(g.is_over());
         let (black_score, white_score) = g.calculate_score();
@@ -432,6 +424,7 @@
         println!("score  b:{} w:{}", black_score, white_score);
         assert_eq!(w_prisoners, 35);
         assert_eq!(b_prisoners, 16);
+        assert_eq!(w_prisoners, 35);
     }
 
     #[test]
@@ -510,12 +503,7 @@
                 let mut vec = vec![];
                 (10..19).for_each(|x| vec.push((x, 3)));
                 vec
-<<<<<<< HEAD
-            }
-                .into_iter(),
-=======
             },
->>>>>>> 4274920a
             Color::Black,
         );
         goban.push_many(
@@ -528,14 +516,10 @@
                 (13, 6),
                 (13, 7),
                 (13, 8),
-<<<<<<< HEAD
-            ]
-                .into_iter(),
-=======
             ],
->>>>>>> 4274920a
             Color::White,
         );
+
         let terr = goban.calculate_territories();
         assert_eq!(terr, (27., 8. * 19. + 1.));
 
@@ -642,7 +626,6 @@
     fn sgf_test() {
         let game = Game::from_sgf(include_str!("ShusakuvsInseki.sgf")).unwrap();
         println!("score : {:?}", game.calculate_score());
-<<<<<<< HEAD
         assert_eq!(EndGame::WinnerByScore(Player::Black, 2.0), game.outcome().unwrap());
         assert_eq!(game.prisoners(), (29, 31));
     }
@@ -653,11 +636,6 @@
         println!("score : {:?}", game.calculate_score());
         assert_eq!(game.prisoners(), (25, 26));
         assert_eq!(EndGame::WinnerByScore(Player::Black, 1.0), game.outcome().unwrap());
-=======
-        println!("prisoners : {:?}", game.prisoners());
-        assert_eq!((31,29), game.prisoners());
-        println!("outcome: {:?}", game.outcome());
->>>>>>> 4274920a
     }
 
     #[test]
