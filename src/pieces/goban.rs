//! Module with the goban and his implementations.

use crate::pieces::go_string::GoString;
use crate::pieces::stones::Color::None;
use crate::pieces::stones::*;
<<<<<<< HEAD
use crate::pieces::util::coord::{corner_coords, neighbors_coords, Point, CoordUtil, Order};
=======
use crate::pieces::util::coord::{corner_coords, neighbors_points, CoordUtil, Order, Point};
>>>>>>> 99360dfb
use crate::pieces::zobrist::*;
use by_address::ByAddress;
use std::fmt::Display;
use std::fmt::Error;
use std::fmt::Formatter;

#[cfg(not(feature = "thread-safe"))]
use std::rc::Rc;

#[cfg(not(feature = "thread-safe"))]
pub type GoStringPtr = ByAddress<Rc<GoString>>;

use std::collections::HashSet;
#[cfg(feature = "thread-safe")]
use std::sync::Arc;

#[cfg(feature = "thread-safe")]
pub type GoStringPtr = ByAddress<Arc<GoString>>;

///
/// Represents a Goban. With an array with the stones encoded in u8. and the size.
/// only square boards are possible for the moment.
///
#[derive(Getters, Setters, CopyGetters, Debug, Clone)]
pub struct Goban {
    #[get = "pub"]
    go_strings: Vec<Option<GoStringPtr>>,

    #[get_copy = "pub"]
    size: usize,

    #[get]
    coord_util: CoordUtil,

    #[get_copy = "pub"]
    hash: u64,
}

impl Goban {
    pub fn new(size: usize) -> Self {
        Goban {
            size,
            coord_util: CoordUtil::new(size, size),
            hash: 0,
            go_strings: vec![Option::None; size * size],
        }
    }

    ///
    /// Creates a goban from an array of stones.
    ///
    pub fn from_array(stones: &[Color], order: Order) -> Self {
        let size = ((stones.len() as f32).sqrt()) as usize;
        let mut g = Goban::new(size);
        let coord_util = CoordUtil::new_order(size, size, order);
        stones
            .iter()
            .enumerate()
            .map(|(index, color)| (coord_util.from(index), color))
            .filter(|s| *(*s).1 != Color::None)
            .for_each(|coord_color| {
                g.push(coord_color.0, *coord_color.1);
            });
        g
    }

    pub fn tab(&self) -> Vec<Color> {
        self.get_points()
            .map(|point| self.get_stone(point))
            .collect()
    }

    ///
    /// Put a stones in the goban. The point depends on the order choose.
    /// default (line, column)
    /// the (0,0) point is in the top left.
    ///
<<<<<<< HEAD
    pub fn push(&mut self, point: Point, color: Color) -> Result<&mut Goban, String> {
        if self.is_coord_valid(point) {
            if color == Color::None {
                self.hash ^= self.zobrist[(point, self[point])];
            } else {
                self.hash ^= self.zobrist[(point, color)];
=======
    pub fn push(&mut self, point: Point, color: Color) -> &mut Self {
        if color == Color::None {
            panic!("We can't put empty stones")
        }
        let mut liberties = HashSet::new();
        let mut adjacent_same_color_str_set = HashSet::new();
        let mut adjacent_opposite_color_str_set = HashSet::new();

        for p in neighbors_points(point)
            .into_iter()
            .filter(|&x| self.is_coord_valid(x))
        {
            match &self.go_strings[self.coord_util.to(p)] {
                Some(go_str_ptr) => match go_str_ptr.color {
                    go_str_color if go_str_color == color => {
                        adjacent_same_color_str_set.insert(go_str_ptr.to_owned());
                    }
                    Color::None => panic!("a string cannot be of color none"),
                    _ => {
                        adjacent_opposite_color_str_set.insert(go_str_ptr.to_owned());
                    }
                },
                Option::None => {
                    liberties.insert(p);
                }
>>>>>>> 99360dfb
            }
        }
        let mut stones = HashSet::new();
        stones.insert(point);
        let mut new_string = GoString::new(color, stones, liberties);
        // Merges the neighbors allies string and then creates the string
        for same_color_string in adjacent_same_color_str_set.drain() {
            new_string = self.merge_two_strings(new_string, same_color_string);
        }

        self.hash ^= ZOBRIST[(point, color)];

        self.create_string(new_string);
        for mut other_color_string in adjacent_opposite_color_str_set
            .drain()
            .map(|go_str_ptr| (**go_str_ptr).clone())
        {
            other_color_string.remove_liberty(point);
            self.create_string(other_color_string);
        }
        self
    }

    #[inline]
    pub fn push_stone(&mut self, stone: Stone) -> &mut Goban {
        self.push(stone.coordinates, stone.color)
    }

    ///
    /// Put many stones.
    ///
    #[inline]
<<<<<<< HEAD
    pub fn push_many(&mut self, coords: impl Iterator<Item=Point>, value: Color) {
        coords.for_each(|c| {
            self.push(c, value)
                .expect("Add one of the stones to the goban.");
=======
    pub fn push_many(&mut self, points: &[Point], value: Color) {
        points.iter().for_each(|&point| {
            self.push(point, value);
>>>>>>> 99360dfb
        })
    }

    ///
    /// Function for getting the stone in the goban.
    ///
    #[inline]
    pub fn get_stone(&self, point: Point) -> Color {
        self.go_strings[self.coord_util.to(point)]
            .as_ref()
            .map_or(Color::None, |go_str_ptr| go_str_ptr.color)
    }

    ///
    /// Get all the neighbors to the coordinate
    ///
    #[inline]
<<<<<<< HEAD
    pub fn get_neighbors(&self, coord: Point) -> impl Iterator<Item=Stone> + '_ {
        neighbors_coords(coord)
=======
    pub fn get_neighbors(&self, coord: Point) -> impl Iterator<Item = Stone> + '_ {
        neighbors_points(coord)
>>>>>>> 99360dfb
            .into_iter()
            .filter(move |&point| self.is_coord_valid(point))
            .map(move |point| Stone {
                coordinates: point,
                color: self.get_stone(point),
            })
    }

    ///
    /// Get all the stones that are neighbor to the coord except empty intersections
    ///
    #[inline]
<<<<<<< HEAD
    pub fn get_neighbors_stones(&self, coord: Point) -> impl Iterator<Item=Stone> + '_ {
=======
    pub fn get_neighbors_stones(&self, coord: Point) -> impl Iterator<Item = Stone> + '_ {
>>>>>>> 99360dfb
        self.get_neighbors(coord).filter(|s| s.color != Color::None)
    }

    ///
    /// Get all the neighbors go strings to the point. Only return point with a color.
    ///
    #[inline]
    pub fn get_neighbors_strings(&self, coord: Point) -> impl Iterator<Item = GoStringPtr> + '_ {
        neighbors_points(coord)
            .into_iter()
            .filter(move |&x| self.is_coord_valid(x))
            .filter_map(move |coord| self.go_strings[self.coord_util.to(coord)].clone())
    }

    #[inline]
    fn get_points(&self) -> impl Iterator<Item = Point> + '_ {
        (0..self.size * self.size).map(move |index| self.coord_util.from(index))
    }

    #[inline]
    pub fn get_points_by_color(&self, color: Color) -> impl Iterator<Item = Point> + '_ {
        self.get_points()
            .filter(move |&point| self.get_stone(point) == color)
    }

    ///
    /// Get all the stones except "Empty stones"
    ///
    #[inline]
    pub fn get_stones(&self) -> impl Iterator<Item = Stone> + '_ {
        self.get_points()
            .map(move |point| Stone {
                coordinates: point,
                color: self.get_stone(point),
            })
            .filter(|stone| stone.color != Color::None)
    }

    ///
    /// Get stones by their color.
    ///
    #[inline]
    pub fn get_stones_by_color(&self, color: Color) -> impl Iterator<Item = Stone> + '_ {
        self.get_points_by_color(color).map(move |c| Stone {
            color,
            coordinates: c,
        })
    }

<<<<<<< HEAD
    #[inline]
    pub fn get_points_by_color(&self, color: Color) -> impl Iterator<Item=Point> + '_ {
        self.tab
            .iter()
            .enumerate()
            .filter(move |(_index, &t)| t == color)
            .map(move |(index, _t)| self.coord_util.from(index))
    }

=======
>>>>>>> 99360dfb
    ///
    /// Returns the empty stones connected to the stone
    ///
    #[inline]
    pub fn get_liberties(&self, stone: Stone) -> impl Iterator<Item = Stone> + '_ {
        self.get_neighbors(stone.coordinates)
            .filter(|s| s.color == Color::None)
    }

    ///
    /// Returns true if the stone has liberties.
    ///
    #[inline]
    pub fn has_liberties(&self, point: Stone) -> bool {
        self.get_liberties(point).next().is_some()
    }

    ///
    /// Get a string for printing the goban in normal shape (0,0) left bottom
    ///
    pub fn pretty_string(&self) -> String {
        let mut buff = String::new();
        for i in 0..self.size {
            buff.push('|');
            for j in 0..self.size {
                buff.push(match self.get_stone((i, j)) {
                    Color::White => WHITE_STONE,
                    Color::Black => BLACK_STONE,
                    Color::None => EMPTY_STONE,
                });
            }
            buff.push('|');
            buff.push('\n');
        }
        buff
    }

    ///
    /// Get number of stones on the goban.
    /// (number of black stones, number of white stones)
    ///
    pub fn number_of_stones(&self) -> (u32, u32) {
        self.get_stones()
            .fold((0, 0), |(x1, x2), stone| match stone.color {
                Color::Black => (x1 + 1, x2),
                Color::White => (x1, x2 + 1),
                _ => unreachable!(),
            })
    }

    /// Detects true eyes.
    /// Except for this form :
    /// ```{nothing}
    ///  ++
    ///  + ++
    ///  ++ +
    ///    ++
    /// ```
    /// This function is only used for performance checking in the rules,
    /// and not for checking is a point is really an eye !
    pub fn is_point_an_eye(&self, point: Point, color: Color) -> bool {
<<<<<<< HEAD
        if self[point] != None {
=======
        if self.get_stone(point) != None {
>>>>>>> 99360dfb
            return false;
        }
        if self.get_neighbors(point).any(|stone| stone.color != color) {
            return false;
        }
        let mut corner_ally = 0;
        let mut corner_off_board = 0;
        for point in corner_coords(point) {
            if self.is_coord_valid(point) {
                if self.get_stone(point) == color {
                    corner_ally += 1
                }
            } else {
                corner_off_board += 1;
            }
        }
        if corner_off_board > 0 {
            corner_off_board + corner_ally == 4
        } else {
            corner_ally == 4
        }
    }

    ///
    /// Return true if the coord is in the goban.
    ///
    #[inline]
<<<<<<< HEAD
    fn is_coord_valid(&self, coord: Point) -> bool {
=======
    pub fn is_coord_valid(&self, coord: Point) -> bool {
>>>>>>> 99360dfb
        coord.0 < self.size && coord.1 < self.size
    }

    ///
    /// Just create the Rc pointer and add it to the set.
    /// moves out the string.
    ///
    fn create_string(&mut self, string_to_add: GoString) {
        #[cfg(not(feature = "thread-safe"))]
        let new_string: GoStringPtr = Rc::new(string_to_add).into();
        #[cfg(feature = "thread-safe")]
        let new_string: GoStringPtr = Arc::new(string_to_add).into();
        self.update_map_indexes(new_string);
    }

    ///
    /// Deletes all the Rc from the go_strings set then merges the two_string
    ///
    fn merge_two_strings(&mut self, first: GoString, other: GoStringPtr) -> GoString {
        for &point in other.stones() {
            self.go_strings[self.coord_util.to(point)] = Option::None;
        }

        first.merge_with((**other).clone())
    }

    fn update_map_indexes(&mut self, go_string: GoStringPtr) {
        for &stone in go_string.stones() {
            self.go_strings[self.coord_util.to(stone)] = Some(go_string.clone());
        }
    }

    ///
    /// Remove a string from the game, it add liberties to all
    /// adjacent string of not the same color.
    ///
    pub fn remove_string(&mut self, go_string_to_remove: GoStringPtr) {
        let color_of_the_string = go_string_to_remove.color;
        for &point in go_string_to_remove.stones() {
            for neighbor_str_ptr in self.get_neighbors_strings(point).collect::<HashSet<_>>() {
                if go_string_to_remove != neighbor_str_ptr {
                    let mut neighbor_str_ptr = (**neighbor_str_ptr).clone();
                    neighbor_str_ptr.add_liberty(point);
                    self.create_string(neighbor_str_ptr)
                }
            }
            self.hash ^= ZOBRIST[(point, color_of_the_string)];

            // Remove each point from the map. The Rc will be dropped "normally".
            self.go_strings[self.coord_util.to(point)] = Option::None;
        }
    }
}

impl Display for Goban {
    fn fmt(&self, f: &mut Formatter) -> Result<(), Error> {
        write!(f, "{}", self.pretty_string())
    }
}

impl PartialEq for Goban {
    fn eq(&self, other: &Goban) -> bool {
        other.hash == self.hash
    }
}

impl Eq for Goban {}

<<<<<<< HEAD
impl Index<Point> for Goban {
    type Output = Color;

    fn index(&self, index: Point) -> &Self::Output {
        &self.tab[self.coord_util.to(index)]
    }
}

impl IndexMut<Point> for Goban {
    fn index_mut(&mut self, index: Point) -> &mut Self::Output {
        &mut self.tab[self.coord_util.to(index)]
    }
}

=======
>>>>>>> 99360dfb
impl Default for Goban {
    fn default() -> Self {
        Goban::new(19)
    }
}<|MERGE_RESOLUTION|>--- conflicted
+++ resolved
@@ -3,11 +3,7 @@
 use crate::pieces::go_string::GoString;
 use crate::pieces::stones::Color::None;
 use crate::pieces::stones::*;
-<<<<<<< HEAD
-use crate::pieces::util::coord::{corner_coords, neighbors_coords, Point, CoordUtil, Order};
-=======
 use crate::pieces::util::coord::{corner_coords, neighbors_points, CoordUtil, Order, Point};
->>>>>>> 99360dfb
 use crate::pieces::zobrist::*;
 use by_address::ByAddress;
 use std::fmt::Display;
@@ -85,14 +81,6 @@
     /// default (line, column)
     /// the (0,0) point is in the top left.
     ///
-<<<<<<< HEAD
-    pub fn push(&mut self, point: Point, color: Color) -> Result<&mut Goban, String> {
-        if self.is_coord_valid(point) {
-            if color == Color::None {
-                self.hash ^= self.zobrist[(point, self[point])];
-            } else {
-                self.hash ^= self.zobrist[(point, color)];
-=======
     pub fn push(&mut self, point: Point, color: Color) -> &mut Self {
         if color == Color::None {
             panic!("We can't put empty stones")
@@ -118,7 +106,6 @@
                 Option::None => {
                     liberties.insert(p);
                 }
->>>>>>> 99360dfb
             }
         }
         let mut stones = HashSet::new();
@@ -151,16 +138,9 @@
     /// Put many stones.
     ///
     #[inline]
-<<<<<<< HEAD
-    pub fn push_many(&mut self, coords: impl Iterator<Item=Point>, value: Color) {
-        coords.for_each(|c| {
-            self.push(c, value)
-                .expect("Add one of the stones to the goban.");
-=======
     pub fn push_many(&mut self, points: &[Point], value: Color) {
         points.iter().for_each(|&point| {
             self.push(point, value);
->>>>>>> 99360dfb
         })
     }
 
@@ -178,13 +158,8 @@
     /// Get all the neighbors to the coordinate
     ///
     #[inline]
-<<<<<<< HEAD
-    pub fn get_neighbors(&self, coord: Point) -> impl Iterator<Item=Stone> + '_ {
-        neighbors_coords(coord)
-=======
     pub fn get_neighbors(&self, coord: Point) -> impl Iterator<Item = Stone> + '_ {
         neighbors_points(coord)
->>>>>>> 99360dfb
             .into_iter()
             .filter(move |&point| self.is_coord_valid(point))
             .map(move |point| Stone {
@@ -197,11 +172,7 @@
     /// Get all the stones that are neighbor to the coord except empty intersections
     ///
     #[inline]
-<<<<<<< HEAD
-    pub fn get_neighbors_stones(&self, coord: Point) -> impl Iterator<Item=Stone> + '_ {
-=======
     pub fn get_neighbors_stones(&self, coord: Point) -> impl Iterator<Item = Stone> + '_ {
->>>>>>> 99360dfb
         self.get_neighbors(coord).filter(|s| s.color != Color::None)
     }
 
@@ -251,18 +222,6 @@
         })
     }
 
-<<<<<<< HEAD
-    #[inline]
-    pub fn get_points_by_color(&self, color: Color) -> impl Iterator<Item=Point> + '_ {
-        self.tab
-            .iter()
-            .enumerate()
-            .filter(move |(_index, &t)| t == color)
-            .map(move |(index, _t)| self.coord_util.from(index))
-    }
-
-=======
->>>>>>> 99360dfb
     ///
     /// Returns the empty stones connected to the stone
     ///
@@ -324,11 +283,7 @@
     /// This function is only used for performance checking in the rules,
     /// and not for checking is a point is really an eye !
     pub fn is_point_an_eye(&self, point: Point, color: Color) -> bool {
-<<<<<<< HEAD
-        if self[point] != None {
-=======
         if self.get_stone(point) != None {
->>>>>>> 99360dfb
             return false;
         }
         if self.get_neighbors(point).any(|stone| stone.color != color) {
@@ -356,11 +311,7 @@
     /// Return true if the coord is in the goban.
     ///
     #[inline]
-<<<<<<< HEAD
-    fn is_coord_valid(&self, coord: Point) -> bool {
-=======
     pub fn is_coord_valid(&self, coord: Point) -> bool {
->>>>>>> 99360dfb
         coord.0 < self.size && coord.1 < self.size
     }
 
@@ -429,23 +380,6 @@
 
 impl Eq for Goban {}
 
-<<<<<<< HEAD
-impl Index<Point> for Goban {
-    type Output = Color;
-
-    fn index(&self, index: Point) -> &Self::Output {
-        &self.tab[self.coord_util.to(index)]
-    }
-}
-
-impl IndexMut<Point> for Goban {
-    fn index_mut(&mut self, index: Point) -> &mut Self::Output {
-        &mut self.tab[self.coord_util.to(index)]
-    }
-}
-
-=======
->>>>>>> 99360dfb
 impl Default for Goban {
     fn default() -> Self {
         Goban::new(19)
