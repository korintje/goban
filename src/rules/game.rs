use hash_hasher::{HashBuildHasher, HashedSet};

use crate::pieces::goban::*;
use crate::pieces::Nat;
use crate::pieces::stones::Color;
use crate::pieces::stones::Stone;
use crate::pieces::util::coord::{corner_points, is_coord_valid, Point};
use crate::rules::{EndGame, GobanSizes, IllegalRules, Move, ScoreRules};
use crate::rules::EndGame::{Draw, WinnerByScore};
use crate::rules::Player;
use crate::rules::Player::{Black, White};
use crate::rules::PlayError;
use crate::rules::Rule;

/// Most important struct of the library, it's the entry point.
/// It represents a Game of Go.
#[derive(Clone, Getters, CopyGetters, Setters, Debug)]
pub struct Game {
    #[get = "pub"]
    pub(super) goban: Goban,

    #[get_copy = "pub"]
    pub(super) passes: u8,

    #[get_copy = "pub"]
    pub(super) prisoners: (u32, u32),

    /// None if the game is not finished,
    pub(super) outcome: Option<EndGame>,

    #[get_copy = "pub"]
    pub(super) turn: Player,

    #[get_copy = "pub"]
    #[set = "pub"]
    pub(super) komi: f32,

    #[get_copy = "pub"]
    #[set = "pub"]
    pub(super) rule: Rule,

    #[get_copy = "pub"]
    pub(super) handicap: u8,

    #[cfg(feature = "history")]
    #[get = "pub"]
    pub(super) history: Vec<Goban>,

    #[get = "pub"]
    pub(super) last_hash: u64,

    pub(super) hashes: HashedSet<u64>,

    pub(super) ko_point: Option<Point>,
}

impl Game {
    /// Crates a new game for playing Go
    pub fn new(size: GobanSizes, rule: Rule) -> Self {
        let (width, height) = size.into();
        let goban = Goban::new(size.into());
        let komi = rule.komi();
        let pass = 0;
        #[cfg(feature = "history")]
            let plays = Vec::with_capacity(width as usize * height as usize);
        let prisoners = (0, 0);
        let handicap = 0;
        let hashes = HashedSet::with_capacity_and_hasher(
            width as usize * height as usize,
            HashBuildHasher::default(),
        );
        let last_hash = 0;
        Self {
            goban,
            turn: Player::Black,
            komi,
            prisoners,
            passes: pass,
            #[cfg(feature = "history")]
            history: plays,
            outcome: None,
            rule,
            handicap,
            hashes,
            last_hash,
            ko_point: None,
        }
    }
}

impl Game {
    /// Resume the game when to players have passed, and want to continue.
    #[inline]
    pub fn resume(&mut self) {
        self.passes = 0;
    }

    /// True when the game is over (two passes, or no more legals moves, Resign)
    #[inline]
    pub fn is_over(&self) -> bool {
        if self.outcome.is_some() {
            true
        } else {
            self.passes >= 2
        }
    }

    /// Returns the endgame.
    /// None if the game is not finished
    #[inline]
    pub fn outcome(&self) -> Option<EndGame> {
        if !self.is_over() {
            None
        } else if self.outcome.is_some() {
            self.outcome
        } else {
            // two passes
            let scores = self.calculate_score();
            if (scores.0 - scores.1).abs() < std::f32::EPSILON {
                Some(Draw)
            } else if scores.0 > scores.1 {
                Some(WinnerByScore(Black, scores.0 - scores.1))
            } else {
                Some(WinnerByScore(White, scores.1 - scores.0))
            }
        }
    }

    /// Generate all moves on all empty intersections.
    #[inline]
    pub fn pseudo_legals(&self) -> impl Iterator<Item=Point> + '_ {
        self.goban.get_points_by_color(Color::None)
    }

    /// Returns a list with legals moves. from the rule specified in at the creation.
    #[inline]
    pub fn legals(&self) -> impl Iterator<Item=Point> + '_ {
        self.legals_by(self.rule.illegal_flag())
    }

    /// Return a list with the legals moves. doesn't take the rule specified in the game but take
    /// the one passed on parameter.
    #[inline]
    pub fn legals_by(&self, legals_rules: IllegalRules) -> impl Iterator<Item=Point> + '_ {
        self.pseudo_legals()
            .filter(move |&s| self.check_point_by(s, legals_rules).is_none())
    }

    /// Method to play on the goban or pass.
    /// (0,0) is in the top left corner of the goban.
    ///
    /// # Panics
    ///
    /// If the coordinates of the move are outside the board.
    pub fn play(&mut self, play: Move) -> &mut Self {
        match play {
            Move::Pass => {
                self.turn = !self.turn;
                self.passes += 1;
                self
            }
            Move::Play(x, y) => {
                let hash = self.goban.zobrist_hash();
                self.last_hash = hash;
                self.hashes.insert(hash);
                #[cfg(feature = "history")]
<<<<<<< HEAD
                    self.plays.push(self.goban.clone());
                self.goban.push((x, y), self.turn.stone_color());
=======
                    self.history.push(self.goban.clone());
                self.goban
                    .push((x as Nat, y as Nat), self.turn.stone_color());
>>>>>>> fc77bf83
                self.ko_point = None;
                self.prisoners = self.remove_captured_stones();
                self.turn = !self.turn;
                self.passes = 0;
                self
            }
            Move::Resign(player) => {
                self.outcome = Some(EndGame::WinnerByResign(player));
                self
            }
        }
    }

    /// This methods plays a move then return the hash of the goban simulated,
    /// used in legals for fast move simulation in Super Ko situations.
    pub fn play_for_verification(&self, (x, y): Point) -> u64 {
        let mut test_goban = self.goban.clone();
        test_goban.push((x, y), self.turn.stone_color());
        test_goban.remove_captured_stones_turn((!self.turn).stone_color());
        if !self.rule.illegal_flag().contains(IllegalRules::SUICIDE) {
            test_goban.remove_captured_stones_turn(self.turn.stone_color());
        }
        test_goban.zobrist_hash()
    }

    /// Method to play but it verifies if the play is legal or not.
    ///
    /// # Errors
    ///
    /// If the move is a suicide Move return SuicideMove
    /// If the move is a Ko Move returns Ko
    /// if point is already filled then return PointNotEmpty
    /// If the game is paused then return GamePaused
    pub fn try_play(&mut self, play: Move) -> Result<&mut Self, PlayError> {
        if self.passes == 2 {
            Err(PlayError::GamePaused)
        } else {
            match play {
                Move::Play(x, y) => {
                    if self.goban.get_stone((x,y)) != Color::None {
                        Err(PlayError::PointNotEmpty)
                    }else if let Some(c) = self.check_point((x as Nat, y as Nat)) {
                        Err(c)
                    } else {
                        Ok(self.play(play))
                    }
                }
                Move::Pass | Move::Resign(_) => Ok(self.play(play)),
            }
        }
    }

    /// Put the handicap stones on the goban.
    /// This put the turn for white but doesn't update the komi.
    pub fn put_handicap(&mut self, points: &[Point]) {
        self.handicap = points.len() as u8;
        points.iter().for_each(|&coord| {
            self.goban.push(coord, Color::Black);
        });
        self.turn = Player::White;
    }

    /// Calculates score. with prisoners and komi.
    /// Dependant of the rule in the game.
    #[inline]
    pub fn calculate_score(&self) -> (f32, f32) {
        self.calculate_score_by(self.rule.score_flag())
    }

    /// Calculates the score by the rule passed in parameter.
    pub fn calculate_score_by(&self, rule: ScoreRules) -> (f32, f32) {
        let (black_score, white_score) = self.goban.calculate_territories();
        let mut black_score = black_score as f32;
        let mut white_score = white_score as f32;
        if rule.contains(ScoreRules::PRISONNERS) {
            black_score += self.prisoners.0 as f32;
            white_score += self.prisoners.1 as f32;
        }
        if rule.contains(ScoreRules::STONES) {
            let (black_stones, white_stones) = self.goban.number_of_stones();
            black_score += black_stones as f32;
            white_score += white_stones as f32;
        }
        if rule.contains(ScoreRules::KOMI) {
            white_score += self.komi;
        }

        (black_score, white_score)
    }

    /// Returns true if the stone played in that point will capture another
    /// string.
    pub fn will_capture(&self, point: Point) -> bool {
        self.goban
            .get_neighbors_strings(point)
            .filter(|go_str_ptr| go_str_ptr.color != self.turn.stone_color())
            // if an enemy string has only liberty it's a capture move
            .any(|go_str_ptr| go_str_ptr.is_atari())
    }

    /// Test if a point is legal or not for the current player,
    #[inline]
    pub fn check_point(&self, point: Point) -> Option<PlayError> {
        self.check_point_by(point, self.rule.illegal_flag())
    }

    /// Test if a point is legal or not by the rule passed in parameter.
    pub fn check_point_by(&self, point: Point, illegal_rules: IllegalRules) -> Option<PlayError> {
        let stone = Stone {
            coordinates: point,
            color: self.turn.stone_color(),
        };
        if illegal_rules.contains(IllegalRules::KO) && self.check_ko(stone) {
            Some(PlayError::Ko)
        } else if illegal_rules.contains(IllegalRules::SUICIDE) && self.check_suicide(stone) {
            Some(PlayError::Suicide)
        } else if illegal_rules.contains(IllegalRules::FILLEYE) && self.check_eye(stone) {
            Some(PlayError::FillEye)
        } else if illegal_rules.contains(IllegalRules::SUPERKO) && self.check_superko(stone) {
            Some(PlayError::Ko)
        } else {
            None
        }
    }

    /// Detects true eyes. return true is the stone is an eye.
    /// Except for this form :
    /// ```{nothing}
    ///  ++
    ///  + ++
    ///  ++ +
    ///    ++
    /// ```
    /// This function is only used for performance checking in the rules,
    /// and not for checking is a point is really an eye !
    pub fn check_eye(
        &self,
        Stone {
            coordinates: point,
            color,
        }: Stone,
    ) -> bool {
        if self.goban.get_stone(point) != Color::None {
            return false;
        }
        if self
            .goban
            .get_neighbors(point)
            .any(|stone| stone.color != color)
        {
            return false;
        }
        let mut corner_ally = 0;
        let mut corner_off_board = 0;
        for point in corner_points(point) {
            if is_coord_valid(self.goban.size(), point) {
                if self.goban.get_stone(point) == color {
                    corner_ally += 1
                }
            } else {
                corner_off_board += 1;
            }
        }
        if corner_off_board > 0 {
            corner_off_board + corner_ally == 4
        } else {
            corner_ally == 4
        }
    }

    /// Test if a play is ko.
    /// If the goban is in the configuration of two plays ago returns true
    pub fn check_ko(&self, stone: Stone) -> bool {
        self.ko_point == Some(stone.coordinates)
    }

    /// Rule of the super Ko, if any before configuration was already played then return true.
    pub fn check_superko(&self, stone: Stone) -> bool {
        if self.last_hash == 0 || self.hashes.len() <= 2 || !self.will_capture(stone.coordinates) {
            false
        } else {
            self.check_ko(stone)
                || self
                .hashes
                .contains(&self.play_for_verification(stone.coordinates))
        }
    }

    /// Add a stone to the board an then test if the stone or stone group is
    /// dead.
    /// Returns true if the move is a suicide
    pub fn check_suicide(&self, stone: Stone) -> bool {
        if self.goban.has_liberties(stone.coordinates) {
            false
        } else {
            !self
                .goban
                .get_neighbors_strings(stone.coordinates)
                .any(|neighbor_go_string| {
                    if neighbor_go_string.color == stone.color {
                        // Connecting with an other string which is not in danger
                        !neighbor_go_string.is_atari()
                    } else {
                        // Capture move
                        neighbor_go_string.is_atari()
                    }
                })
        }
    }

    /// Displays the internal board.
    pub fn display_goban(&self) {
        println!("{}", self.goban)
    }

    /// Remove captured stones, and add it to the count of prisoners
    /// returns new captured stones. If there is an Ko point updates it.
    #[inline]
    fn remove_captured_stones(&mut self) -> (u32, u32) {
        let (pris, ko_point_op) = self
            .goban
            .remove_captured_stones_turn((!self.turn).stone_color());
        let new_prisoners = match self.turn {
            Black => (self.prisoners.0 + pris, self.prisoners.1),
            White => (self.prisoners.0, self.prisoners.1 + pris),
        };
        if !self.rule.illegal_flag().contains(IllegalRules::SUICIDE) {
            let (pris, _) = self
                .goban
                .remove_captured_stones_turn(self.turn.stone_color());
            if ko_point_op.is_some() && pris == 0 {
                self.ko_point = ko_point_op;
            }
            match self.turn {
                Black => (new_prisoners.0, new_prisoners.1 + pris),
                White => (new_prisoners.0 + pris, new_prisoners.1 + pris),
            }
        } else {
            if ko_point_op.is_some() {
                self.ko_point = ko_point_op;
            }
            new_prisoners
        }
    }
}

impl Default for Game {
    fn default() -> Self {
        Game::new(GobanSizes::Nineteen, Rule::Chinese)
    }
}<|MERGE_RESOLUTION|>--- conflicted
+++ resolved
@@ -62,7 +62,7 @@
         let komi = rule.komi();
         let pass = 0;
         #[cfg(feature = "history")]
-            let plays = Vec::with_capacity(width as usize * height as usize);
+            let history = Vec::with_capacity(width as usize * height as usize);
         let prisoners = (0, 0);
         let handicap = 0;
         let hashes = HashedSet::with_capacity_and_hasher(
@@ -77,7 +77,7 @@
             prisoners,
             passes: pass,
             #[cfg(feature = "history")]
-            history: plays,
+            history,
             outcome: None,
             rule,
             handicap,
@@ -164,14 +164,9 @@
                 self.last_hash = hash;
                 self.hashes.insert(hash);
                 #[cfg(feature = "history")]
-<<<<<<< HEAD
-                    self.plays.push(self.goban.clone());
-                self.goban.push((x, y), self.turn.stone_color());
-=======
                     self.history.push(self.goban.clone());
                 self.goban
-                    .push((x as Nat, y as Nat), self.turn.stone_color());
->>>>>>> fc77bf83
+                    .push((x, y), self.turn.stone_color());
                 self.ko_point = None;
                 self.prisoners = self.remove_captured_stones();
                 self.turn = !self.turn;
